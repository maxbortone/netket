cmake_minimum_required(VERSION 3.10.3)

set(CMAKE_DISABLE_SOURCE_CHANGES ON)
set(CMAKE_DISABLE_IN_SOURCE_BUILD ON)

project(NetKet LANGUAGES C CXX)

list(APPEND CMAKE_MODULE_PATH ${CMAKE_CURRENT_SOURCE_DIR}/CMakeModules/)

include(CTest)
include(ExternalProject)

set(CMAKE_CXX_STANDARD 11)
set(CMAKE_CXX_STANDARD_REQUIRED ON)
set(CMAKE_CXX_EXTENSIONS OFF)

option(NETKET_BUILD_TESTING "Build unit tests." OFF)
option(NETKET_USE_OPENMP "Use OpenMP for multithreading" ON)
option(NETKET_USE_SANITIZER "Build test suite with Clang sanitizer" OFF)
option(NETKET_USE_BLAS "Use system BLAS instead of Eigen's implementation" ON)
option(NETKET_USE_LAPACK "Use system LAPACK instead of Eigen's implementation" ON)

option(NETKET_USE_SLEEF "Use Sleef vector math library" ON)
set(NETKET_PYTHON_VERSION "" CACHE STRING "Python version to use for compiling modules")

if(NOT CMAKE_BUILD_TYPE)
  message(STATUS "[NetKet] CMAKE_BUILD_TYPE not specified, setting it to "
                 "Release. Use `-DCMAKE_BUILD_TYPE=...` to overwrite.")
  set(CMAKE_BUILD_TYPE Release)
endif()


#
# Dependencies
#
# json
################################################################################
ExternalProject_Add(
    json_project
    SOURCE_DIR "${CMAKE_BINARY_DIR}/External/json/include"
    URL "https://github.com/nlohmann/json/releases/download/v3.6.1/include.zip"
    URL_HASH MD5=0dc903888211db3a0f170304cd9f3a89
    CONFIGURE_COMMAND ""
    BUILD_COMMAND ""
    INSTALL_COMMAND ""
)
ExternalProject_Get_Property(json_project SOURCE_DIR)
add_library(nlohmann_json INTERFACE)
target_include_directories(nlohmann_json SYSTEM INTERFACE ${SOURCE_DIR})
target_include_directories(nlohmann_json SYSTEM INTERFACE ${SOURCE_DIR}/nlohmann)

# Sleef
################################################################################
if (NETKET_USE_SLEEF)
    ExternalProject_Add(
        sleef_project
        SOURCE_DIR "${CMAKE_BINARY_DIR}/External/sleef/"
        URL "https://github.com/shibatch/sleef/archive/3.4.0.tar.gz"
        URL_HASH MD5=fdf620e232a56affaca90c107b70539b
        CMAKE_GENERATOR "${CMAKE_GENERATOR}"
        CMAKE_ARGS -DCMAKE_C_COMPILER=${CMAKE_C_COMPILER} -DCMAKE_BUILD_TYPE=Release
        -DBUILD_SHARED_LIBS=OFF -DBUILD_DFT=OFF -DBUILD_GNUABI_LIBS=OFF
        -DBUILD_TESTS=OFF -DBUILD_QUAD=OFF -DSLEEF_SHOW_CONFIG=ON
        -DCMAKE_POSITION_INDEPENDENT_CODE=ON
        INSTALL_COMMAND ""
        # NOTE: This is kind of a hack since we're explicitly specifying
        # "sleef_project-prefix/...", but at least it works.
        BUILD_BYPRODUCTS "sleef_project-prefix/src/sleef_project-build/lib/libsleef.a"
    )
    add_library(Sleef INTERFACE)
    ExternalProject_Get_Property(sleef_project BINARY_DIR)
    target_include_directories(Sleef SYSTEM INTERFACE ${BINARY_DIR}/include)
    target_link_libraries(Sleef INTERFACE ${BINARY_DIR}/lib/libsleef.a)
endif()

# optional-lite
################################################################################
if (NOT EXISTS "${CMAKE_BINARY_DIR}/External/optional-lite/nonstd/optional.hpp")
    file(DOWNLOAD
        "https://github.com/martinmoene/optional-lite/releases/download/v3.2.0/optional.hpp"
        "External/optional-lite/nonstd/optional.hpp")
endif()
add_library(optional_lite INTERFACE)
target_include_directories(optional_lite
    INTERFACE "${CMAKE_BINARY_DIR}/External/optional-lite")


# span-lite
################################################################################
if (NOT EXISTS "${CMAKE_BINARY_DIR}/External/span-lite/nonstd/span.hpp")
    file(DOWNLOAD
        "https://github.com/martinmoene/span-lite/releases/download/v0.5.0/span.hpp"
        "External/span-lite/nonstd/span.hpp")
endif()
add_library(span_lite INTERFACE)
target_include_directories(span_lite
    INTERFACE "${CMAKE_BINARY_DIR}/External/span-lite")

# any
################################################################################
if (NOT EXISTS "${CMAKE_BINARY_DIR}/External/any/any.hpp")
    file(DOWNLOAD
        "https://raw.githubusercontent.com/thelink2012/any/master/any.hpp"
        "External/any/any.hpp")
endif()
add_library(linb_any INTERFACE)
target_include_directories(linb_any
    INTERFACE "${CMAKE_BINARY_DIR}/External/any")


# Eigen3
################################################################################
ExternalProject_Add(
    eigen_project
    SOURCE_DIR "${CMAKE_BINARY_DIR}/External/Eigen3"
    URL "https://github.com/eigenteam/eigen-git-mirror/archive/3.3.7.tar.gz"
    URL_HASH MD5=77a2c934eaf35943c43ee600a83b72df
    CONFIGURE_COMMAND ""
    BUILD_COMMAND ""
    INSTALL_COMMAND ""
)
ExternalProject_Get_Property(eigen_project SOURCE_DIR)
add_library(Eigen3 INTERFACE)
target_include_directories(Eigen3 SYSTEM INTERFACE ${SOURCE_DIR})


# pybind11
###############################################################################
ExternalProject_Add(
    pybind11_project
    SOURCE_DIR "${CMAKE_BINARY_DIR}/External/pybind11"
    URL "https://github.com/pybind/pybind11/archive/v2.3.0.tar.gz"
    URL_HASH MD5=e2120c5b0e3c20a93f2dfcdc55026ba8
    CONFIGURE_COMMAND ""
    BUILD_COMMAND ""
    INSTALL_COMMAND ""
)
if (NOT NETKET_PYTHON_VERSION)
    set(Python_ADDITIONAL_VERSIONS 3.7 3.6 3.5 2.7)
endif()
find_package(PythonLibsNew ${NETKET_PYTHON_VERSION} REQUIRED)

add_library(pybind11 INTERFACE)
ExternalProject_Get_Property(pybind11_project SOURCE_DIR)
target_include_directories(pybind11 SYSTEM INTERFACE ${SOURCE_DIR}/include)
target_include_directories(pybind11 SYSTEM INTERFACE ${PYTHON_INCLUDE_DIRS})
target_link_libraries(pybind11 INTERFACE ${PYTHON_LIBRARIES})
# Greatly reduces the code bloat
target_compile_options(pybind11 INTERFACE "-fvisibility=hidden")


# MPI
################################################################################
find_package(MPI REQUIRED)
if(MPI_C_VERSION_MAJOR LESS 3)
message( FATAL_ERROR "NetKet requires at least MPI 3." )
endif()

# OpenMP
################################################################################
if(NETKET_USE_OPENMP)
    find_package(OpenMP REQUIRED)
    if(NOT TARGET OpenMP::OpenMP_CXX)
        find_package(Threads REQUIRED)
        add_library(OpenMP::OpenMP_CXX IMPORTED INTERFACE)
        set_property(TARGET OpenMP::OpenMP_CXX
                     PROPERTY INTERFACE_COMPILE_OPTIONS ${OpenMP_CXX_FLAGS})
        # Only works if the same flag is passed to the linker; use CMake 3.9+ otherwise (Intel, AppleClang)
        set_property(TARGET OpenMP::OpenMP_CXX
                     PROPERTY INTERFACE_LINK_LIBRARIES ${OpenMP_CXX_FLAGS} Threads::Threads)
    endif()
endif()

# Catch2
################################################################################
if (BUILD_TESTING AND NETKET_BUILD_TESTING)
    if (NOT EXISTS "${CMAKE_BINARY_DIR}/External/Catch2/catch2/catch.hpp")
        file(DOWNLOAD
            "https://github.com/catchorg/Catch2/releases/download/v2.4.0/catch.hpp"
            "External/Catch2/catch2/catch.hpp")
    endif()
    add_library(Catch2 INTERFACE)
    target_include_directories(Catch2
        INTERFACE "${CMAKE_BINARY_DIR}/External/Catch2/catch2")
endif()


#
# NetKet
#

add_library(netket_lib INTERFACE)
target_include_directories(netket_lib INTERFACE Sources)
target_include_directories(netket_lib SYSTEM INTERFACE ${MPI_CXX_INCLUDE_PATH})
target_link_libraries(netket_lib
    INTERFACE
        ${MPI_CXX_LIBRARIES}
        Eigen3
        nlohmann_json
        optional_lite
        span_lite
        linb_any
        ${CMAKE_DL_LIBS}
)
if(NETKET_USE_OPENMP)
    target_link_libraries(netket_lib INTERFACE OpenMP::OpenMP_CXX)
endif()
if(NETKET_USE_SLEEF)
    target_link_libraries(netket_lib INTERFACE Sleef)
    target_compile_definitions(netket_lib INTERFACE NETKET_USE_SLEEF)
endif()

set(NETKET_WARNING_FLAGS
    -Wall -Wextra -pedantic
    -Wshadow
)
target_compile_options(netket_lib INTERFACE ${NETKET_WARNING_FLAGS})

if(${CMAKE_GENERATOR} STREQUAL "Ninja")
    if("${CMAKE_CXX_COMPILER_ID}" STREQUAL "Clang")
        target_compile_options(netket_lib INTERFACE -fcolor-diagnostics)
    elseif("${CMAKE_CXX_COMPILER_ID}" STREQUAL "GNU")
        target_compile_options(netket_lib INTERFACE -fdiagnostics-color=always)
    endif()
endif()

if(NETKET_USE_BLAS)
    find_package(BLAS REQUIRED)
    target_compile_definitions(netket_lib INTERFACE EIGEN_USE_BLAS=1)
    target_link_libraries(netket_lib INTERFACE ${BLAS_LIBRARIES})
endif()

if(NETKET_USE_LAPACK)
    find_package(LAPACK REQUIRED)
    find_package(LAPACKE)

    if(LAPACKE_FOUND)
        message("Found LAPACKE.")
        target_compile_definitions(netket_lib INTERFACE EIGEN_USE_LAPACK=1 EIGEN_USE_LAPACKE=1)
        target_link_libraries(netket_lib INTERFACE ${LAPACK_LIBRARIES} ${LAPACKE_LIBRARIES})
    else()
        message(WARNING "Found LAPACK, but not LAPACKE.")
        target_compile_definitions(netket_lib INTERFACE EIGEN_USE_LAPACK=1)
        target_link_libraries(netket_lib INTERFACE ${LAPACK_LIBRARIES})
    endif()
endif()


set(NETKET_SOURCES
    Sources/pynetket.cc
    Sources/Dynamics/py_dynamics.cpp
    Sources/Graph/hypercube.cc
    Sources/Graph/lattice.cc
    Sources/Graph/custom_graph.cc
    Sources/Graph/edgeless.cc
    Sources/Graph/abstract_graph.cc
    Sources/Graph/py_graph.cc
    Sources/Hilbert/hilbert_index.cc
    Sources/Hilbert/bosons.cc
    Sources/Hilbert/spins.cc
    Sources/Hilbert/custom_hilbert.cc
    Sources/Hilbert/py_hilbert.cc
    Sources/Machine/abstract_machine.cc
    Sources/Machine/jastrow.cc
    Sources/Machine/jastrow_symm.cc
    Sources/Machine/mps_periodic.cc
    Sources/Machine/rbm_multival.cc
    Sources/Machine/rbm_spin.cc
    Sources/Machine/rbm_spin_phase.cc
    Sources/Machine/rbm_spin_real.cc
    Sources/Machine/rbm_spin_symm.cc
    Sources/Machine/rbm_spin_v2.cc
    Sources/Machine/py_machine.cc
    Sources/Machine/py_abstract_machine.cc
    Sources/Operator/abstract_operator.cc
    Sources/Operator/pauli_strings.cc
    Sources/Operator/graph_operator.cc
    Sources/Optimizer/stochastic_reconfiguration.cc
    Sources/Sampler/vmc_sampling.cc
<<<<<<< HEAD
    Sources/Sampler/metropolis_hastings.cc
    Sources/Sampler/metropolis_hastings_pt.cc
    Sources/Sampler/custom_local_kernel.cc
    Sources/Sampler/exchange_kernel.cc
    Sources/Sampler/hamiltonian_kernel.cc
    Sources/Sampler/hop_kernel.cc
    Sources/Sampler/local_kernel.cc
=======
    Sources/Sampler/metropolis_local_v2.cc
>>>>>>> ff9835bc
    Sources/Stats/mc_stats.cc
    Sources/Stats/py_stats.cc
    Sources/Optimizer/stochastic_reconfiguration.cc
    Sources/Optimizer/py_stochastic_reconfiguration.cc
    Sources/Utils/json_utils.cc
    Sources/Utils/log_cosh.cc
    Sources/Utils/exceptions.cc
    Sources/Utils/mpi_interface.cc
    Sources/Utils/py_utils.cc
)

add_library(netket MODULE ${NETKET_SOURCES})

if (NETKET_USE_SLEEF)
    add_library(log_cosh_avx2 OBJECT Sources/Utils/log_cosh_avx2.cc)
    target_compile_options(log_cosh_avx2 PRIVATE
        -msse -msse2 -msse3 -mssse3 -msse4.1 -msse4.2 -mavx -mavx2 -mfma)
    set_property(TARGET log_cosh_avx2 PROPERTY POSITION_INDEPENDENT_CODE ON)
    target_compile_definitions(log_cosh_avx2 PUBLIC
        $<TARGET_PROPERTY:netket_lib,INTERFACE_COMPILE_DEFINITIONS>)
    target_compile_options(log_cosh_avx2 PUBLIC
        $<TARGET_PROPERTY:netket_lib,INTERFACE_COMPILE_OPTIONS>)
    target_include_directories(log_cosh_avx2 PRIVATE Sources)
    add_dependencies(log_cosh_avx2 eigen_project sleef_project)
    ExternalProject_Get_Property(sleef_project BINARY_DIR)
    target_include_directories(log_cosh_avx2 SYSTEM PUBLIC ${BINARY_DIR}/include)
    ExternalProject_Get_Property(eigen_project SOURCE_DIR)
    target_include_directories(log_cosh_avx2 SYSTEM PUBLIC ${SOURCE_DIR})
    target_sources(netket PRIVATE $<TARGET_OBJECTS:log_cosh_avx2>)
endif()

# A workaround for missing __cpu_model bug in gcc-5 and Clangs earlier than 6
if("${CMAKE_CXX_COMPILER_ID}" STREQUAL "GNU"
        AND CMAKE_CXX_COMPILER_VERSION VERSION_GREATER 5.0
        AND CMAKE_CXX_COMPILER_VERSION VERSION_LESS 6.0)
    target_link_libraries(netket_lib INTERFACE gcc_s gcc)
elseif("${CMAKE_CXX_COMPILER_ID}" STREQUAL "Clang"
        AND CMAKE_CXX_COMPILER_VERSION VERSION_LESS 6.0)
    string(REGEX REPLACE "^([0-9]+)\..*$" "\\1" NETKET_CLANG_MAJOR "${CMAKE_CXX_COMPILER_VERSION}")
    string(REGEX REPLACE "^[0-9]+\.([0-9])+.*$" "\\1" NETKET_CLANG_MINOR "${CMAKE_CXX_COMPILER_VERSION}")
    find_program(LLVM_CONFIG_EXECUTABLE
        NAMES
            llvm-config-${CMAKE_CXX_COMPILER_VERSION}
            llvm-config-${NETKET_CLANG_MAJOR}.${NETKET_CLANG_MINOR}
            llvm-config-${NETKET_CLANG_MAJOR})

    if (NOT LLVM_CONFIG_EXECUTABLE)
        message(FATAL_ERROR
            "llvm-config: not found. Clang ${CMAKE_CXX_COMPILER_VERSION} has a bug. "
            "A workaround for it involves linking against libclang_rt.builtins-x86_64. "
            "To find that library, we need llvm-config.")
    endif()
    execute_process(
        COMMAND ${LLVM_CONFIG_EXECUTABLE} --libdir
        OUTPUT_VARIABLE NETKET_LLVM_LIBDIR
        OUTPUT_STRIP_TRAILING_WHITESPACE
    )
    find_library(NETKET_CLANG_RT
        NAMES clang_rt.builtins-x86_64
        HINTS ${NETKET_LLVM_LIBDIR}/clang/${CMAKE_CXX_COMPILER_VERSION}/lib/linux)
    if(NOT NETKET_CLANG_RT)
        message(FATAL_ERROR
            "clang_rt: not found. Compilation will fail because "
            "of a known bug in Clang ${CMAKE_CXX_COMPILER_VERSION}")
    endif()
    message(STATUS "Found clang_rt: ${NETKET_CLANG_RT}")
    target_link_libraries(netket_lib INTERFACE ${NETKET_CLANG_RT})
endif()

target_link_libraries(netket PUBLIC netket_lib pybind11)
set_target_properties(netket PROPERTIES PREFIX "${PYTHON_MODULE_PREFIX}"
                                        SUFFIX "${PYTHON_MODULE_EXTENSION}")
add_dependencies(netket json_project eigen_project pybind11_project)
set_target_properties(netket PROPERTIES OUTPUT_NAME "_C_netket")


# if(NETKET_SANITIZER)
#     message(STATUS "[NetKet] Building python library with address and UB sanitizers")
#     target_compile_options(netket_lib
#         INTERFACE
#             -g -fno-omit-frame-pointer
#             -fsanitize=address -fsanitize=undefined
#     )
#     target_link_libraries(netket_lib
#         INTERFACE
#             -fsanitize=address -fsanitize=undefined
#     )
# endif()

#
# Testing
#

if(BUILD_TESTING AND NETKET_BUILD_TESTING)
    add_library(netket_test INTERFACE)
    target_link_libraries(netket_test INTERFACE netket_lib Catch2)
    enable_testing()
    add_subdirectory(Test)
endif()<|MERGE_RESOLUTION|>--- conflicted
+++ resolved
@@ -277,7 +277,6 @@
     Sources/Operator/graph_operator.cc
     Sources/Optimizer/stochastic_reconfiguration.cc
     Sources/Sampler/vmc_sampling.cc
-<<<<<<< HEAD
     Sources/Sampler/metropolis_hastings.cc
     Sources/Sampler/metropolis_hastings_pt.cc
     Sources/Sampler/custom_local_kernel.cc
@@ -285,9 +284,6 @@
     Sources/Sampler/hamiltonian_kernel.cc
     Sources/Sampler/hop_kernel.cc
     Sources/Sampler/local_kernel.cc
-=======
-    Sources/Sampler/metropolis_local_v2.cc
->>>>>>> ff9835bc
     Sources/Stats/mc_stats.cc
     Sources/Stats/py_stats.cc
     Sources/Optimizer/stochastic_reconfiguration.cc
