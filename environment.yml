--- conflicted
+++ resolved
@@ -11,11 +11,7 @@
   - pip
   - matplotlib
   - openmpi
-<<<<<<< HEAD
   - mpi4py
   - blas
   - mkl
-  - numba
-=======
-  - pytest-cov
->>>>>>> ef3ff32b
+  - numba