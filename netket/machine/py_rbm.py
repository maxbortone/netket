# Copyright 2019 The Simons Foundation, Inc. - All Rights Reserved.
#
# Licensed under the Apache License, Version 2.0 (the "License");
# you may not use this file except in compliance with the License.
# You may obtain a copy of the License at
#
#    http://www.apache.org/licenses/LICENSE-2.0
#
# Unless required by applicable law or agreed to in writing, software
# distributed under the License is distributed on an "AS IS" BASIS,
# WITHOUT WARRANTIES OR CONDITIONS OF ANY KIND, either express or implied.
# See the License for the specific language governing permissions and
# limitations under the License.

from .abstract_machine import AbstractMachine
import numpy as _np
from netket.utils import sum_log_cosh_complex
from .._C_netket.machine import RbmSpinKernel
<<<<<<< HEAD
=======

>>>>>>> 322f91bf
__all__ = ["PyRbm"]


class PyRbm(AbstractMachine):
    """
    __Do not use me in production code!__

    A proof of concept implementation of a complex-valued RBM in pure Python.

    This class can be used as a drop-in replacement for `RbmSpin`.
    """

    def __init__(
        self, hilbert, alpha=None, use_visible_bias=True, use_hidden_bias=True
    ):
        r"""Constructs a new RBM.

        Args:
            hilbert: Hilbert space.
            alpha: `alpha * hilbert.size` is the number of hidden spins.
            use_visible_bias: specifies whether to use a bias for visible
                              spins.
            use_hidden_bias: specifies whether to use a bias for hidden spins.
        """

        n = hilbert.size
        if alpha < 0:
            raise ValueError("`alpha` should be non-negative")
        m = int(round(alpha * n))
        self._w = _np.empty([m, n], dtype=_np.complex128)
        self._a = _np.empty(
            n, dtype=_np.complex128) if use_visible_bias else None
        self._b = _np.empty(
            m, dtype=_np.complex128) if use_hidden_bias else None

        self.n_hidden = m
        self.n_visible = n

        self._r = _np.empty((1, m), dtype=_np.complex128, order="C")

        self._npar = (
            self._w.size
            + (self._a.size if self._a is not None else 0)
            + (self._b.size if self._b is not None else 0)
        )

        self._kernel = RbmSpinKernel()

        super().__init__(hilbert)

    @property
    def n_par(self):
        r"""Returns the number of parameters in the machine. We just sum the
        sizes of all the tensors we hold.
        """
        return self._npar

    def log_val(self, x, out=None):
        r"""Computes the logarithm of the wave function given a spin
        configuration ``x``.
        """
        if out is None:
            out = _np.empty(x.shape[0], dtype=_np.complex128)

        self._kernel.log_val(x, out, self._w, self._a, self._b)

        # self._r = x.dot(self._w.T)
        # if self._b is not None:
        #     self._r += self._b
        #
        # sum_log_cosh_complex(self._r, out)
        #
        # if self._a is not None:
        #     out += _np.dot(x, self._a)

        return out

    def der_log(self, x, out=None):

        if out is None:
            out = _np.empty((x.shape[0], self.n_par), dtype=_np.complex128)

        batch_size = x.shape[0]

        i = 0
        if self._a is not None:
            out[:, i: i + x.shape[1]] = x
            i += self.n_visible

        r = _np.dot(x, self._w.T)
        if self._b is not None:
            r += self._b
        _np.tanh(r, out=r)

        if self._b is not None:
            out[:, i: i + self.n_hidden] = r
            i += self.n_hidden

        t = out[:, i: i + self._w.size]
        t.shape = (batch_size, self._w.shape[0], self._w.shape[1])
        _np.einsum("ij,il->ijl", r, x, out=t)

        return out

    def vector_jacobian_prod(self, x, vec, out=None):
        return _np.dot(_np.asmatrix(self.der_log(x)).H, vec, out)

    @property
    def is_holomorphic(self):
        r"""Complex valued RBM a holomorphic function.
        """
        return True

    @property
    def state_dict(self):
        from collections import OrderedDict

        od = OrderedDict()
        if self._a is not None:
            od["a"] = self._a.view()

        if self._b is not None:
            od["b"] = self._b.view()

        od["w"] = self._w.view()

        return od<|MERGE_RESOLUTION|>--- conflicted
+++ resolved
@@ -16,10 +16,7 @@
 import numpy as _np
 from netket.utils import sum_log_cosh_complex
 from .._C_netket.machine import RbmSpinKernel
-<<<<<<< HEAD
-=======
 
->>>>>>> 322f91bf
 __all__ = ["PyRbm"]
 
 
