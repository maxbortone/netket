import numpy as _np
from .abstract_sampler import AbstractSampler

from .._C_netket import sampler as c_sampler
from .._C_netket.utils import random_engine, rand_uniform_real
from ..stats import mean as _mean


class PyMetropolisHastings(AbstractSampler):
    """
    ``MetropolisHastings`` is a generic Metropolis-Hastings sampler using
    a local transition kernel to perform moves in the Markov Chain.
    The transition kernel is used to generate
    a proposed state :math:`s^\prime`, starting from the current state :math:`s`.
    The move is accepted with probability

    .. math::
    A(s\rightarrow s^\prime) = \mathrm{min}\left (1,\frac{P(s^\prime)}{P(s)} F(e^{L(s,s^\prime)})\right),

    where the probability being sampled is :math:`F(\Psi(s))` (by default :math:`F(x)=|x|^2`)
    and :math:`L(s,s^\prime)` is a correcting factor computed by the transition kernel.
    """

    def __init__(
        self, machine, transition_kernel, n_chains=16, sweep_size=None, batch_size=None
    ):
        """
        Constructs a new ``MetropolisHastings`` sampler given a machine and
        a transition kernel.

        Args:
            machine: A machine :math:`\Psi(s)` used for the sampling.
                          The probability distribution being sampled
                          from is :math:`F(\Psi(s))`, where the function
                          $$F(X)$$, is arbitrary, by default :math:`F(X)=|X|^2`.
            transition_kernel: A function to generate a transition.
                          This should take as an input the current state (in batches)
                          and return a modified state (also in batches).
                          This function must also return an array containing the
                          `log_prob_corrections` :math:`L(s,s^\prime)`.
            n_chains: The number of Markov Chain to be run in parallel on a single process.
            sweep_size: The number of exchanges that compose a single sweep.
                        If None, sweep_size is equal to the number of degrees of freedom (n_visible).
            batch_size: The batch size to be used when calling log_val on the given Machine.
                        If None, batch_size is equal to the number Markov chains (n_chains).

        """

        self.machine = machine
        self.n_chains = n_chains

        self.sweep_size = sweep_size

        self._kernel = transition_kernel

        self.machine_pow = 2.0

        super().__init__(machine, n_chains)

    @property
    def n_chains(self):
        return self._n_chains

    @n_chains.setter
    def n_chains(self, n_chains):
        if n_chains < 0:
            raise ValueError("Expected a positive integer for n_chains ")

        self._n_chains = n_chains

        self._state = _np.zeros((n_chains, self._n_visible))
        self._state1 = _np.copy(self._state)

        self._log_values = _np.zeros(n_chains, dtype=_np.complex128)
        self._log_values_1 = _np.zeros(n_chains, dtype=_np.complex128)
        self._log_prob_corr = _np.zeros(n_chains)

    @property
    def machine_pow(self):
        return self._machine_pow

    @machine_pow.setter
    def machine_pow(self, m_power):
        self._machine_pow = m_power

    @property
    def sweep_size(self):
        return self._sweep_size

    @sweep_size.setter
    def sweep_size(self, sweep_size):
        self._sweep_size = sweep_size if sweep_size != None else self._n_visible
        if self._sweep_size < 0:
            raise ValueError("Expected a positive integer for sweep_size ")
        self._rand_for_acceptance = _np.zeros(
            (self._sweep_size, self.n_chains), dtype=float
        )

    @property
    def machine(self):
        return self._machine

    @machine.setter
    def machine(self, machine):
        self._machine = machine
        self._n_visible = machine.hilbert.size
        self._hilbert = machine.hilbert

    def reset(self, init_random=False):
        if init_random:
            for state in self._state:
                self._hilbert.random_vals(state, random_engine())
        self.machine.log_val(self._state, out=self._log_values)

<<<<<<< HEAD
=======
        self._accepted_samples = 0
        self._total_samples = 0

    def _log_val_batched(self, v, out=None):
        return self.machine.log_val(v, out)

>>>>>>> a961f4de
    def __next__(self):

        rand_uniform_real(self._rand_for_acceptance.reshape(-1))

        for sweep in range(self.sweep_size):

            # Propose a new state using the transition kernel
            self._kernel(self._state, self._state1, self._log_prob_corr)

            self.machine.log_val(self._state1, out=self._log_values_1)

<<<<<<< HEAD
            # Acceptance Kernel
            c_sampler.mh_acceptance_kernel(self._state,
                                           self._state1,
                                           self._log_values,
                                           self._log_values_1,
                                           self._log_prob_corr,
                                           self._rand_for_acceptance[sweep],
                                           self._machine_pow)
=======
            self._accepted_samples += accept.sum()

            # Update of the state
            self._log_values = _np.where(
                accept, self._log_values_1, self._log_values)
            self._state = _np.where(
                accept.reshape(-1, 1), self._state1, self._state)

        self._total_samples += self._sweep_size * self.n_chains

>>>>>>> a961f4de
        return self._state

    @property
    def acceptance(self):
        """The measured acceptance probability."""
        return _mean(self._accepted_samples) / _mean(self._total_samples)


class MetropolisLocal(AbstractSampler):
    """
    Sampler acting on one local degree of freedom.

    This sampler acts locally only on one local degree of freedom :math:`s_i`,
    and proposes a new state: :math:`s_1 \dots s^\prime_i \dots s_N`,
    where :math:`s^\prime_i \\neq s_i`.

    The transition probability associated to this
    sampler can be decomposed into two steps:

    1. One of the site indices :math:`i = 1\dots N` is chosen
    with uniform probability.
    2. Among all the possible (:math:`m`) values that :math:`s_i` can take,
    one of them is chosen with uniform probability.

    For example, in the case of spin :math:`1/2` particles, :math:`m=2`
    and the possible local values are :math:`s_i = -1,+1`.
    In this case then :class:`MetropolisLocal` is equivalent to flipping a random spin.

    In the case of bosons, with occupation numbers
    :math:`s_i = 0, 1, \dots n_{\mathrm{max}}`, :class:`MetropolisLocal`
    would pick a random local occupation number uniformly between :math:`0`
    and :math:`n_{\mathrm{max}}`.
    """

    def __init__(
        self, machine, n_chains=16, sweep_size=None, batch_size=None, backend=None
    ):
        """

         Constructs a new :class:`MetropolisLocal` sampler given a machine.

         Args:
            machine: A machine :math:`\Psi(s)` used for the sampling.
                     The probability distribution being sampled
                     from is :math:`F(\Psi(s))`, where the function
                     :math:`F(X)`, is arbitrary, by default :math:`F(X)=|X|^2`.

            n_chains:   The number of Markov Chain to be run in parallel on a single process.
            sweep_size: The number of exchanges that compose a single sweep.
                        If None, sweep_size is equal to the number of degrees of freedom (n_visible).
            batch_size: The batch size to be used when calling log_val on the given Machine.
                        If None, batch_size is equal to the number Markov chains (n_chains).


         Examples:
             Sampling from a RBM machine in a 1D lattice of spin 1/2

             >>> import netket as nk
             >>>
             >>> g=nk.graph.Hypercube(length=10,n_dim=2,pbc=True)
             >>> hi=nk.hilbert.Spin(s=0.5,graph=g)
             >>>
             >>> # RBM Spin Machine
             >>> ma = nk.machine.RbmSpin(alpha=1, hilbert=hi)
             >>>
             >>> # Construct a MetropolisLocal Sampler
             >>> sa = nk.sampler.MetropolisLocal(machine=ma)
             >>> print(sa.machine.hilbert.size)
             100
        """
        if "_C_netket.machine" in str(type(machine)) and backend != "py":
            self.sampler = c_sampler.MetropolisLocal(
                machine=machine,
                n_chains=n_chains,
                sweep_size=sweep_size,
                batch_size=batch_size,
            )
        else:
            self.sampler = PyMetropolisHastings(
                machine,
                c_sampler.LocalKernel(machine.hilbert),
                n_chains,
                sweep_size,
                batch_size,
            )
        super().__init__(machine, n_chains)

    def reset(self, init_random=False):
        self.sampler.reset(init_random)

    def __next__(self):
        return self.sampler.__next__()

    @property
    def machine_pow(self):
        return self.sampler.machine_pow

    @machine_pow.setter
    def machine_pow(self, m_pow):
        self.sampler.machine_pow = m_pow

    @property
    def acceptance(self):
        """The measured acceptance probability."""
        return self.sampler.acceptance


class MetropolisLocalPt(AbstractSampler):
    """
    This sampler performs parallel-tempering
    moves in addition to the local moves implemented in `MetropolisLocal`.
    The number of replicas can be chosen by the user.
    """

    def __init__(self, machine, n_replicas=16, sweep_size=None, batch_size=None):
        """
        Args:
             machine: A machine :math:`\Psi(s)` used for the sampling.
                      The probability distribution being sampled
                      from is :math:`F(\Psi(s))`, where the function
                      :math:`F(X)`, is arbitrary, by default :math:`F(X)=|X|^2`.
             n_replicas: The number of replicas used for parallel tempering.
             sweep_size: The number of exchanges that compose a single sweep.
                         If None, sweep_size is equal to the number of degrees of freedom (n_visible).

        """
        if "_C_netket.machine" in str(type(machine)):
            self.sampler = c_sampler.MetropolisLocalPt(
                machine=machine, n_replicas=n_replicas, sweep_size=sweep_size
            )
        else:
            raise ValueError(
                """Parallel Tempering samplers are not yet implemented
                for pure python machines"""
            )
        super().__init__(machine, 1)

    def reset(self, init_random=False):
        self.sampler.reset(init_random)

    def __next__(self):
        return self.sampler.__next__()

    @property
    def machine_pow(self):
        return self.sampler.machine_pow

    @machine_pow.setter
    def machine_pow(self, m_pow):
        self.sampler.machine_pow = m_pow

    @property
    def acceptance(self):
        """The measured acceptance probability."""
        return self.sampler.acceptance


class MetropolisExchange(AbstractSampler):
    """
    This sampler acts locally only on two local degree of freedom :math:`s_i` and :math:`s_j`,
    and proposes a new state: :math:`s_1 \dots s^\prime_i \dots s^\prime_j \dots s_N`,
    where in general :math:`s^\prime_i \neq s_i` and :math:`s^\prime_j \neq s_j`.
    The sites :math:`i` and :math:`j` are also chosen to be within a maximum graph
    distance of :math:`d_{\mathrm{max}}`.

    The transition probability associated to this sampler can
    be decomposed into two steps:

    1. A pair of indices :math:`i,j = 1\dots N`, and such
       that :math:`\mathrm{dist}(i,j) \leq d_{\mathrm{max}}`,
       is chosen with uniform probability.
    2. The sites are exchanged, i.e. :math:`s^\prime_i = s_j` and :math:`s^\prime_j = s_i`.

    Notice that this sampling method generates random permutations of the quantum
    numbers, thus global quantities such as the sum of the local quantum numbers
    are conserved during the sampling.
    This scheme should be used then only when sampling in a
    region where :math:`\sum_i s_i = \mathrm{constant}` is needed,
    otherwise the sampling would be strongly not ergodic.
    """

    def __init__(self, machine, d_max=1, n_chains=16, sweep_size=None, batch_size=None):
        """
        Args:
              machine: A machine :math:`\Psi(s)` used for the sampling.
                       The probability distribution being sampled
                       from is :math:`F(\Psi(s))`, where the function
                       :math:`F(X)`, is arbitrary, by default :math:`F(X)=|X|^2`.

              d_max: The maximum graph distance allowed for exchanges.
              n_chains: The number of Markov Chain to be run in parallel on a single process.
              sweep_size: The number of exchanges that compose a single sweep.
                          If None, sweep_size is equal to the number of degrees of freedom (n_visible).
              batch_size: The batch size to be used when calling log_val on the given Machine.
                          If None, batch_size is equal to the number Markov chains (n_chains).


        Examples:
              Sampling from a RBM machine in a 1D lattice of spin 1/2, using
              nearest-neighbours exchanges.

              >>> import netket as nk
              >>>
              >>> g=nk.graph.Hypercube(length=10,n_dim=2,pbc=True)
              >>> hi=nk.hilbert.Spin(s=0.5,graph=g)
              >>>
              >>> # RBM Spin Machine
              >>> ma = nk.machine.RbmSpin(alpha=1, hilbert=hi)
              >>>
              >>> # Construct a MetropolisExchange Sampler
              >>> sa = nk.sampler.MetropolisExchange(machine=ma)
              >>> print(sa.machine.hilbert.size)
              100
        """
        if "_C_netket.machine" in str(type(machine)):
            self.sampler = c_sampler.MetropolisExchange(
                machine=machine,
                n_chains=n_chains,
                d_max=d_max,
                sweep_size=sweep_size,
                batch_size=batch_size,
            )
        else:
            self.sampler = PyMetropolisHastings(
                machine,
                c_sampler.ExchangeKernel(machine.hilbert, d_max),
                n_chains,
                sweep_size,
                batch_size,
            )
        super().__init__(machine, n_chains)

    def reset(self, init_random=False):
        self.sampler.reset(init_random)

    def __next__(self):
        return self.sampler.__next__()

    @property
    def machine_pow(self):
        return self.sampler.machine_pow

    @machine_pow.setter
    def machine_pow(self, m_pow):
        self.sampler.machine_pow = m_pow

    @property
    def acceptance(self):
        """The measured acceptance probability."""
        return self.sampler.acceptance


class MetropolisExchangePt(AbstractSampler):
    """
    This sampler performs parallel-tempering
    moves in addition to the local moves implemented in `MetropolisExchange`.
    The number of replicas can be chosen by the user.
    """

    def __init__(
        self, machine, d_max=1, n_replicas=16, sweep_size=None, batch_size=None
    ):
        """
        Args:
            machine: A machine :math:`\Psi(s)` used for the sampling.
                     The probability distribution being sampled
                     from is :math:`F(\Psi(s))`, where the function
                     :math:`F(X)`, is arbitrary, by default :math:`F(X)=|X|^2`.
            d_max: The maximum graph distance allowed for exchanges.
            n_replicas: The number of replicas used for parallel tempering.
            sweep_size: The number of exchanges that compose a single sweep.
                        If None, sweep_size is equal to the number of degrees of freedom (n_visible).

        Examples:
            Sampling from a RBM machine in a 1D lattice of spin 1/2, using
            nearest-neighbours exchanges.

            >>> import netket as nk
            >>>
            >>> g=nk.graph.Hypercube(length=10,n_dim=2,pbc=True)
            >>> hi=nk.hilbert.Spin(s=0.5,graph=g)
            >>>
            >>> # RBM Spin Machine
            >>> ma = nk.machine.RbmSpin(alpha=1, hilbert=hi)
            >>>
            >>> # Construct a MetropolisExchange Sampler with parallel tempering
            >>> sa = nk.sampler.MetropolisExchangePt(machine=ma,n_replicas=24)
            >>> print(sa.machine.hilbert.size)
            100
        """
        if "_C_netket.machine" in str(type(machine)):
            self.sampler = c_sampler.MetropolisExchangePt(
                machine=machine,
                n_replicas=n_replicas,
                d_max=d_max,
                sweep_size=sweep_size,
            )
        else:
            raise ValueError(
                """Parallel Tempering samplers are not yet implemented
                for pure python machines"""
            )
        super().__init__(machine, 1)

    def reset(self, init_random=False):
        self.sampler.reset(init_random)

    def __next__(self):
        return self.sampler.__next__()

    @property
    def machine_pow(self):
        return self.sampler.machine_pow

    @machine_pow.setter
    def machine_pow(self, m_pow):
        self.sampler.machine_pow = m_pow

    @property
    def acceptance(self):
        """The measured acceptance probability."""
        return self.sampler.acceptance


class MetropolisHamiltonian(AbstractSampler):
    """
    Sampling based on the off-diagonal elements of a Hamiltonian (or a generic Operator).
    In this case, the transition matrix is taken to be:

    .. math::
       T( \mathbf{s} \rightarrow \mathbf{s}^\prime) = \frac{1}{\mathcal{N}(\mathbf{s})}\theta(|H_{\mathbf{s},\mathbf{s}^\prime}|),

    where :math:`\theta(x)` is the Heaviside step function, and :math:`\mathcal{N}(\mathbf{s})`
    is a state-dependent normalization.
    The effect of this transition probability is then to connect (with uniform probability)
    a given state :math:`\mathbf{s}` to all those states :math:`\mathbf{s}^\prime` for which the Hamiltonian has
    finite matrix elements.
    Notice that this sampler preserves by construction all the symmetries
    of the Hamiltonian. This is in generally not true for the local samplers instead.
    """

    def __init__(
        self, machine, hamiltonian, n_chains=16, sweep_size=None, batch_size=None
    ):
        """
        Args:
           machine: A machine :math:`\Psi(s)` used for the sampling.
                    The probability distribution being sampled
                    from is :math:`F(\Psi(s))`, where the function
                    :math:`F(X)`, is arbitrary, by default :math:`F(X)=|X|^2`.
           hamiltonian: The operator used to perform off-diagonal transition.
           n_chains: The number of Markov Chain to be run in parallel on a single process.
           sweep_size: The number of exchanges that compose a single sweep.
                       If None, sweep_size is equal to the number of degrees of freedom (n_visible).
           batch_size: The batch size to be used when calling log_val on the given Machine.
                       If None, batch_size is equal to the number Markov chains (n_chains).

       Examples:
           Sampling from a RBM machine in a 1D lattice of spin 1/2

           >>> import netket as nk
           >>>
           >>> g=nk.graph.Hypercube(length=10,n_dim=2,pbc=True)
           >>> hi=nk.hilbert.Spin(s=0.5,graph=g)
           >>>
           >>> # RBM Spin Machine
           >>> ma = nk.machine.RbmSpin(alpha=1, hilbert=hi)
           >>>
           >>> # Transverse-field Ising Hamiltonian
           >>> ha = nk.operator.Ising(hilbert=hi, h=1.0)
           >>>
           >>> # Construct a MetropolisHamiltonian Sampler
           >>> sa = nk.sampler.MetropolisHamiltonian(machine=ma,hamiltonian=ha)
        """
        if "_C_netket.machine" in str(type(machine)):
            self.sampler = c_sampler.MetropolisHamiltonian(
                machine=machine,
                hamiltonian=hamiltonian,
                n_chains=n_chains,
                sweep_size=sweep_size,
                batch_size=batch_size,
            )
        else:
            self.sampler = PyMetropolisHastings(
                machine,
                c_sampler.HamiltonianKernel(hamiltonian),
                n_chains,
                sweep_size,
                batch_size,
            )
        super().__init__(machine, n_chains)

    def reset(self, init_random=False):
        self.sampler.reset(init_random)

    def __next__(self):
        return self.sampler.__next__()

    @property
    def machine_pow(self):
        return self.sampler.machine_pow

    @machine_pow.setter
    def machine_pow(self, m_pow):
        self.sampler.machine_pow = m_pow

    @property
    def acceptance(self):
        """The measured acceptance probability."""
        return self.sampler.acceptance


class MetropolisHamiltonianPt(AbstractSampler):
    """
     This sampler performs parallel-tempering
     moves in addition to the local moves implemented in `MetropolisLocal`.
     The number of replicas can be :math:`N_{\mathrm{rep}}` chosen by the user.
    """

    def __init__(self, machine, hamiltonian, n_replicas=16, sweep_size=None):
        """
        Args:
            machine: A machine :math:`\Psi(s)` used for the sampling.
                      The probability distribution being sampled
                      from is :math:`F(\Psi(s))`, where the function
                      :math:`F(X)`, is arbitrary, by default :math:`F(X)=|X|^2`.
            hamiltonian: The operator used to perform off-diagonal transition.
            n_replicas: The number of replicas used for parallel tempering.
            sweep_size: The number of exchanges that compose a single sweep.
                         If None, sweep_size is equal to the number of degrees of freedom (n_visible).
        """
        if "_C_netket.machine" in str(type(machine)):
            self.sampler = c_sampler.MetropolisHamiltonianPt(
                machine=machine,
                hamiltonian=hamiltonian,
                n_replicas=n_replicas,
                sweep_size=sweep_size,
            )
        else:
            raise ValueError(
                """Parallel Tempering samplers are not yet implemented
                for pure python machines"""
            )
        super().__init__(machine, 1)

    def reset(self, init_random=False):
        self.sampler.reset(init_random)

    def __next__(self):
        return self.sampler.__next__()

    @property
    def machine_pow(self):
        return self.sampler.machine_pow

    @machine_pow.setter
    def machine_pow(self, m_pow):
        self.sampler.machine_pow = m_pow

    @property
    def acceptance(self):
        """The measured acceptance probability."""
        return self.sampler.acceptance


class CustomSampler(AbstractSampler):
    """
    Custom Sampler, where transition operators are specified by the user.
    For the moment, this functionality is limited to transition operators which
    are sums of :math:`k`-local operators:

    .. math::
       \mathcal{M}= \sum_i M_i


    where the move operators :math:`M_i` act on an (arbitrary) subset of sites.

    The operators :math:`M_i` are specified giving their matrix elements, and a list
    of sites on which they act. Each operator :math:`M_i` must be real,
    symmetric, positive definite and stochastic (i.e. sum of each column and line is 1).

    The transition probability associated to a custom sampler can be decomposed into two steps:

    1. One of the move operators :math:`M_i` is chosen with a weight given by the
      user (or uniform probability by default). If the weights are provided,
      they do not need to sum to unity.

    2. Starting from state
      :math:`|n \rangle`, the probability to transition to state
      :math:`|m\rangle` is given by
      :math:`\langle n|  M_i | m \rangle`.
    """

    def __init__(
        self,
        machine,
        move_operators,
        move_weights=None,
        n_chains=16,
        sweep_size=None,
        batch_size=None,
    ):
        """
        Args:
           machine: A machine :math:`\Psi(s)` used for the sampling.
                  The probability distribution being sampled
                  from is :math:`F(\Psi(s))`, where the function
                  :math:`F(X)`, is arbitrary, by default :math:`F(X)=|X|^2`.
           move_operators: The stochastic `LocalOperator`
                :math:`\mathcal{M}= \sum_i M_i` used for transitions.
           move_weights: For each :math:`i`, the probability to pick one of
                the move operators (must sum to one).
           n_chains: The number of Markov Chains to be run in parallel on a single process.
           sweep_size: The number of exchanges that compose a single sweep.
                       If None, sweep_size is equal to the number of degrees of freedom (n_visible).

       Examples:
           Sampling from a RBM machine in a 1D lattice of spin 1/2

           >>> import netket as nk
           >>>
           >>> g=nk.graph.Hypercube(length=10,n_dim=2,pbc=True)
           >>> hi=nk.hilbert.Spin(s=0.5,graph=g)
           >>>
           >>> # RBM Spin Machine
           >>> ma = nk.machine.RbmSpin(alpha=1, hilbert=hi)
           >>>
           >>> # Construct a Custom Sampler
           >>> # Using random local spin flips (Pauli X operator)
           >>> X = [[0, 1],[1, 0]]
           >>> move_op = nk.operator.LocalOperator(hilbert=hi,operators=[X] * g.n_sites,acting_on=[[i] for i in range(g.n_sites)])
           >>> sa = nk.sampler.CustomSampler(machine=ma, move_operators=move_op)
        """
        if "_C_netket.machine" in str(type(machine)):
            self.sampler = c_sampler.CustomSampler(
                machine=machine,
                move_operators=move_operators,
                move_weights=move_weights,
                n_chains=n_chains,
                sweep_size=sweep_size,
                batch_size=batch_size,
            )
        else:
            self.sampler = PyMetropolisHastings(
                machine,
                c_sampler.CustomLocalKernel(move_operators, move_weights),
                n_chains,
                sweep_size,
                batch_size,
            )
        super().__init__(machine, n_chains)

    def reset(self, init_random=False):
        self.sampler.reset(init_random)

    def __next__(self):
        return self.sampler.__next__()

    @property
    def machine_pow(self):
        return self.sampler.machine_pow

    @machine_pow.setter
    def machine_pow(self, m_pow):
        self.sampler.machine_pow = m_pow

    @property
    def acceptance(self):
        """The measured acceptance probability."""
        return self.sampler.acceptance


class CustomSamplerPt(AbstractSampler):
    """
    This sampler performs parallel-tempering
    moves in addition to the local moves implemented in `CustomSampler`.
    The number of replicas can be chosen by the user.
    """

    def __init__(
        self, machine, move_operators, move_weights=None, n_replicas=16, sweep_size=None
    ):
        """
        Args:
          machine: A machine :math:`\Psi(s)` used for the sampling.
                   The probability distribution being sampled
                   from is :math:`F(\Psi(s))`, where the function
                   :math:`F(X)`, is arbitrary, by default :math:`F(X)=|X|^2`.
          move_operators: The stochastic `LocalOperator`
                   :math:`\mathcal{M}= \sum_i M_i` used for transitions.
          move_weights: For each :math:`i`, the probability to pick one of
                   the move operators (must sum to one).
          n_replicas: The number of replicas used for parallel tempering.
          sweep_size: The number of exchanges that compose a single sweep.
                      If None, sweep_size is equal to the number of degrees of freedom (n_visible).
        """
        if "_C_netket.machine" in str(type(machine)):
            self.sampler = c_sampler.CustomSamplerPt(
                machine=machine,
                move_operators=move_operators,
                move_weights=move_weights,
                n_replicas=n_replicas,
                sweep_size=sweep_size,
            )
        else:
            raise ValueError(
                """Parallel Tempering samplers are not yet implemented
                            for pure python machines"""
            )
        super().__init__(machine, 1)

    def reset(self, init_random=False):
        self.sampler.reset(init_random)

    def __next__(self):
        return self.sampler.__next__()

    @property
    def machine_pow(self):
        return self.sampler.machine_pow

<<<<<<< HEAD
    @machine_pow.setter
    def machine_pow(self, m_pow):
        self.sampler.machine_pow = m_pow
=======
    @machine_func.setter
    def machine_func(self, func):
        self.sampler.machine_func = func

    @property
    def acceptance(self):
        """The measured acceptance probability."""
        return self.sampler.acceptance
>>>>>>> a961f4de
<|MERGE_RESOLUTION|>--- conflicted
+++ resolved
@@ -112,15 +112,9 @@
                 self._hilbert.random_vals(state, random_engine())
         self.machine.log_val(self._state, out=self._log_values)
 
-<<<<<<< HEAD
-=======
         self._accepted_samples = 0
         self._total_samples = 0
 
-    def _log_val_batched(self, v, out=None):
-        return self.machine.log_val(v, out)
-
->>>>>>> a961f4de
     def __next__(self):
 
         rand_uniform_real(self._rand_for_acceptance.reshape(-1))
@@ -132,27 +126,18 @@
 
             self.machine.log_val(self._state1, out=self._log_values_1)
 
-<<<<<<< HEAD
             # Acceptance Kernel
-            c_sampler.mh_acceptance_kernel(self._state,
-                                           self._state1,
-                                           self._log_values,
-                                           self._log_values_1,
-                                           self._log_prob_corr,
-                                           self._rand_for_acceptance[sweep],
-                                           self._machine_pow)
-=======
-            self._accepted_samples += accept.sum()
-
-            # Update of the state
-            self._log_values = _np.where(
-                accept, self._log_values_1, self._log_values)
-            self._state = _np.where(
-                accept.reshape(-1, 1), self._state1, self._state)
-
-        self._total_samples += self._sweep_size * self.n_chains
-
->>>>>>> a961f4de
+            acc = c_sampler.mh_acceptance_kernel(self._state,
+                                                 self._state1,
+                                                 self._log_values,
+                                                 self._log_values_1,
+                                                 self._log_prob_corr,
+                                                 self._rand_for_acceptance[sweep],
+                                                 self._machine_pow)
+            self._accepted_samples += acc
+
+        self._total_samples += self.sweep_size * self.n_chains
+
         return self._state
 
     @property
@@ -774,17 +759,11 @@
     def machine_pow(self):
         return self.sampler.machine_pow
 
-<<<<<<< HEAD
     @machine_pow.setter
     def machine_pow(self, m_pow):
         self.sampler.machine_pow = m_pow
-=======
-    @machine_func.setter
-    def machine_func(self, func):
-        self.sampler.machine_func = func
-
-    @property
-    def acceptance(self):
-        """The measured acceptance probability."""
-        return self.sampler.acceptance
->>>>>>> a961f4de
+
+    @property
+    def acceptance(self):
+        """The measured acceptance probability."""
+        return self.sampler.acceptance